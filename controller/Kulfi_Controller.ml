open Core.Std
open Async.Std
open Kulfi_Routing
open Kulfi_Types
<<<<<<< HEAD
open Frenetic_OpenFlow
open Frenetic_OpenFlow0x01
open Message
open Frenetic_Network
open Net
module Controller = Frenetic_OpenFlow0x01_Controller
=======
open Frenetic_NetKAT
open Frenetic_NetKAT_Optimize
open Frenetic_Network
open Net
>>>>>>> c6f8386f

(* Global Variables *)
let port_stats_delay = 1.0

let verbose s = 
  if false then 
    Printf.eprintf "[kulfi]: %s\n%!" s
  else
    ()

let string_of_stats (sw:switchId) ((time:Int64.t), (ps:portStats)) : string = 
  Printf.sprintf 
    "time=%Ld, switch=%Ld, port_no=%d, \
     rx_packets=%Ld, tx_packets=%Ld, \
     rx_bytes=%Ld, tx_bytes=%Ld, \
     rx_dropped=%Ld, tx_dropped=%Ld, \
     rx_errors=%Ld, tx_errors=%Ld, \
     rx_frame_err=%Ld, rx_over_err=%Ld, rx_crc_err=%Ld, \
     collisions=%Ld"
    time
    sw 
    ps.port_no
    ps.rx_packets ps.tx_packets
    ps.rx_bytes ps.tx_bytes
    ps.rx_dropped ps.tx_dropped
    ps.rx_errors ps.tx_errors
    ps.rx_frame_err ps.rx_over_err ps.rx_crc_err
    ps.collisions  

module Make(Solver:Kulfi_Routing.Algorithm) = struct

<<<<<<< HEAD
  type switch_state = 
    { ports : portId list;
      flows : flowMod list }

  type state = 
    { network : (switchId, switch_state) Hashtbl.t;
      stats : (switchId * portId, (int64 * portStats) list) Hashtbl.t;
      topo : topology;
      mutable congestion : demand list;
      mutable churn : int list }

  let global_state : state = 
    { network = Hashtbl.Poly.create ();
      stats = Hashtbl.Poly.create ();
      topo = Topology.empty ();
      congestion = [];
      churn = [] }
      
  let shutdown () = 
    (match None (* TODO(jnf) stats_out option *) with 
     | None -> return ()
     | Some out -> Writer.close out) >>= fun () -> 
    Pervasives.exit 0 
                    
  (* Command-line Interface *)
  let rec cli () = 
    let help () = 
      Printf.printf "Kulfi commands:\n\
                     \thelp : print this message\n\
                     \tswitches : print connected switches\n\
                     \tports [switch] : print ports for [switch]\n\
                     \tflows : print installed rules\n\
                     \tstats [switch] [port]: print port stats for [switch] and [port]\n\
                     \tdump [file]: dump all port stats to [file]\n\
                     %!";
      return () in 
    let switches () = 
      Printf.printf
        "[%s]\n%!" 
        (Kulfi_Util.intercalate 
           (Printf.sprintf "%Ld") 
           ", "
           (Hashtbl.Poly.keys global_state.network));
      return () in 
    let ports sws = 
      let sw = try Int64.of_string sws with _ -> -1L in 
      begin match Hashtbl.Poly.find global_state.network sw with 
            | None -> 
               Printf.printf "No ports for switch %s\n%!" sws
            | Some sw_state -> 
               Printf.printf
                 "[%s]\n%!"
                 (Kulfi_Util.intercalate
                    (Printf.sprintf "%d")
                    ", "
                    sw_state.ports)
      end;
      return () in 
    let flows () = 
      Printf.printf
        "%s\n%!"
        (Hashtbl.Poly.fold
           global_state.network
           ~init:""
           ~f:(fun ~key:sw ~data:st acc -> 
               Printf.sprintf
                 "%sswitch %Ld:\n%s" 
                 (if acc = "" then "" else acc ^ "\n\n") 
                 sw
                 (Kulfi_Util.intercalate Frenetic_OpenFlow0x01.FlowMod.to_string "\n" st.flows)));
      return () in 

    let stats sws pts = 
      let sw = try Int64.of_string sws with _ -> -1L in 
      let pt = try Int.of_string pts with _ -> -1 in 
      begin match Hashtbl.Poly.find global_state.stats (sw,pt) with
            | None 
            | Some [] -> 
               Printf.printf "No stats for switch %s port %s\n" sws pts
            | Some ((time,ps)::_) -> 
               Printf.printf "%s\n" (string_of_stats sw (time,ps))
      end;
      return () in
    let dump fn =
      return () in 
    let eof () = 
      shutdown () in 
    let split s = 
      List.filter (String.split s ' ') ((<>) "") in 
    begin 
      Printf.printf "kulfi> %!";
      Reader.read_line (force Reader.stdin) >>= 
        (function
          | `Eof -> eof ()
          | `Ok s -> match split s with 
                     | ["switches"] -> switches ()
                     | ["ports"; sws] -> ports sws
                     | ["flows"] -> flows ()              
                     | ["stats"; sws; pts] -> stats sws pts
                     | ["dump"; fn] -> dump fn
                     | ["exit"] -> eof ()
                     | _ -> help ()) >>= fun _ -> 
      cli ()
    end

  (* Helper to create fresh xids *)
  let xid = 
    let r = ref 0l in 
    (fun () -> r := Int32.(!r + 1l); !r)

  (* Send messages to the controller, return xid *)
  let msgs,send_msg = 
    let r,w = Pipe.create () in 
    let x = xid () in 
    (r, fun (sw,m) -> Pipe.write_without_pushback w (sw,x,m); x)

  (* Controller helper functions *)
  let rec port_stats_loop () : unit Deferred.t =   
    Hashtbl.Poly.iter
      global_state.network 
      ~f:(fun ~key:sw ~data:sw_state -> 
          List.iter
            sw_state.ports
            ~f:(fun p -> 
                let m = Message.StatsRequestMsg (PortRequest (Some (PhysicalPort p))) in 
                let _ = send_msg (sw, m) in
                ()));
    after (Time.Span.of_sec port_stats_delay) >>= fun () -> 
    port_stats_loop ()

  let send (sw, x, msg) =
    Controller.send sw x msg >>= function 
    | `Eof -> return ()
    | `Ok -> return ()

  let safe_add hash k v f = 
    match Hashtbl.Poly.find hash k with 
    | None -> Hashtbl.Poly.add_exn hash k v 
    | Some v' -> Hashtbl.Poly.set hash k (f v v')
=======

    let sort_path (src: Topology.vertex) (dst: Topology.vertex) (path:path) : path =
      let next_map = List.fold_left
		       ~init:VertexMap.empty
		       ~f:(fun acc e ->
			   let (u,_) = (Topology.edge_src e) in
			   VertexMap.add ~key:u ~data:e acc) path in      
      let rec loop curr p =
	if curr = dst then p
	else
	  begin
	    let e = match VertexMap.find next_map curr with
	      | None -> assert false | Some e -> e in
	    let (v,_) = Topology.edge_dst e in
	    let p' = List.append p [e] in
	    loop v p'
	  end
      in
      loop src []

		    
    let netkat_of_path (path:path) : policy * tag = 
      let tag = fresh_tag () in
      (* NB: Path H1 - S1 - S2 - H2 is represented as [(H1,S1), (S1,S2), (S2,H2)] *)
      let pol,_ = 
	List.fold_left
	  path
	  ~init:(drop,true)
	  ~f:(fun (acc,first) e -> 
	      if first then 
		(acc,false)
	      else
		let _,out_port = Frenetic_Network.Net.Topology.edge_src e in 
		let acc' = 
		  mk_seq (mk_filter(Test(Vlan(tag))))
			 (Mod(Location(Physical(out_port)))) in 
		(acc',false)) in
      (* TODO: pop Vlan at last hop *)
      let pol' = mk_seq pol (Mod(Vlan(0xffff))) in 
      (pol', tag)

  let netkat_of_scheme (scheme:scheme) : policy * configuration =
    SrcDstMap.fold 
      scheme
      ~init:(drop, SrcDstMap.empty)
      ~f:(fun ~key:(src,dst) ~data:path_dist (pol, config) ->
          let pol', tags = 
	    PathMap.fold
	      path_dist
	      ~init:(pol, TagMap.empty)
	      ~f:(fun ~key:path ~data:prob (pol, tags) ->
		  let path = sort_path src dst path in 
		  let path_pol,tag = netkat_of_path path in 		
		  let pol' = mk_union path_pol pol in
		  let tags' = TagMap.add tags tag prob in
		  (pol',tags')) in 
	  let config' = SrcDstMap.add config (src,dst) tags in
	  (pol',config'))
>>>>>>> c6f8386f

  let handler flow_hash evt =
    let flow_hash = Hashtbl.Poly.create () in 
    match evt with
    | `Connect (sw, feats) -> 
       begin 
         verbose (Printf.sprintf "switch %Ld connected" sw);
         (* Save global state *)
         let sw_state = 
           { ports = List.map feats.SwitchFeatures.ports ~f:(fun pd -> pd.port_no);
             flows = 
               (match Hashtbl.Poly.find flow_hash sw with 
                | None -> []
                | Some flows -> flows) } in 
         safe_add global_state.network sw sw_state (fun x _ -> x);
         (* Propagate state to network *)  
         send (sw, xid (), FlowModMsg delete_all_flows) >>= fun () ->
         send (sw, xid (), BarrierRequest) >>= fun () ->
         Deferred.all_unit
           (List.map sw_state.flows
                     (fun flow -> send (sw, xid (), FlowModMsg flow)))
       end
    | `Disconnect sw -> 
       verbose (Printf.sprintf "switch %Ld disconnected" sw);
       Hashtbl.Poly.remove global_state.network sw;
       return ()
    | `Message(sw,_,StatsReplyMsg (PortRep psl as rep)) ->
       verbose (Printf.sprintf "stats from %Ld: %s" sw (reply_to_string rep));      
       List.iter
         psl
         ~f:(fun ps -> 
             let pt = ps.port_no in
             let time = Kulfi_Time.time () in 
             (match (* TODO(jnf) !stats_out *) None with 
              | None -> ()
              | Some out ->
                 Writer.writef out "%s\n%!" (string_of_stats sw (time, ps)));
             safe_add global_state.stats (sw,pt) [(time, ps)] (@));
       return ()
    | `Message(_,_,msg) -> 
       return ()

  let start topo () =
    let flow_hash,tag_hash = Kulfi_Fabric.create topo in
    let open Deferred in 
    Controller.init 6633;
    Printf.eprintf "[Kulfi Controller started]\n%!";
    don't_wait_for (cli ());
    don't_wait_for (port_stats_loop ());
    don't_wait_for (Pipe.iter Controller.events (handler flow_hash));
    don't_wait_for (Pipe.iter msgs send);
    ()    
end<|MERGE_RESOLUTION|>--- conflicted
+++ resolved
@@ -2,19 +2,13 @@
 open Async.Std
 open Kulfi_Routing
 open Kulfi_Types
-<<<<<<< HEAD
 open Frenetic_OpenFlow
 open Frenetic_OpenFlow0x01
 open Message
 open Frenetic_Network
 open Net
+
 module Controller = Frenetic_OpenFlow0x01_Controller
-=======
-open Frenetic_NetKAT
-open Frenetic_NetKAT_Optimize
-open Frenetic_Network
-open Net
->>>>>>> c6f8386f
 
 (* Global Variables *)
 let port_stats_delay = 1.0
@@ -46,7 +40,6 @@
 
 module Make(Solver:Kulfi_Routing.Algorithm) = struct
 
-<<<<<<< HEAD
   type switch_state = 
     { ports : portId list;
       flows : flowMod list }
@@ -186,66 +179,6 @@
     match Hashtbl.Poly.find hash k with 
     | None -> Hashtbl.Poly.add_exn hash k v 
     | Some v' -> Hashtbl.Poly.set hash k (f v v')
-=======
-
-    let sort_path (src: Topology.vertex) (dst: Topology.vertex) (path:path) : path =
-      let next_map = List.fold_left
-		       ~init:VertexMap.empty
-		       ~f:(fun acc e ->
-			   let (u,_) = (Topology.edge_src e) in
-			   VertexMap.add ~key:u ~data:e acc) path in      
-      let rec loop curr p =
-	if curr = dst then p
-	else
-	  begin
-	    let e = match VertexMap.find next_map curr with
-	      | None -> assert false | Some e -> e in
-	    let (v,_) = Topology.edge_dst e in
-	    let p' = List.append p [e] in
-	    loop v p'
-	  end
-      in
-      loop src []
-
-		    
-    let netkat_of_path (path:path) : policy * tag = 
-      let tag = fresh_tag () in
-      (* NB: Path H1 - S1 - S2 - H2 is represented as [(H1,S1), (S1,S2), (S2,H2)] *)
-      let pol,_ = 
-	List.fold_left
-	  path
-	  ~init:(drop,true)
-	  ~f:(fun (acc,first) e -> 
-	      if first then 
-		(acc,false)
-	      else
-		let _,out_port = Frenetic_Network.Net.Topology.edge_src e in 
-		let acc' = 
-		  mk_seq (mk_filter(Test(Vlan(tag))))
-			 (Mod(Location(Physical(out_port)))) in 
-		(acc',false)) in
-      (* TODO: pop Vlan at last hop *)
-      let pol' = mk_seq pol (Mod(Vlan(0xffff))) in 
-      (pol', tag)
-
-  let netkat_of_scheme (scheme:scheme) : policy * configuration =
-    SrcDstMap.fold 
-      scheme
-      ~init:(drop, SrcDstMap.empty)
-      ~f:(fun ~key:(src,dst) ~data:path_dist (pol, config) ->
-          let pol', tags = 
-	    PathMap.fold
-	      path_dist
-	      ~init:(pol, TagMap.empty)
-	      ~f:(fun ~key:path ~data:prob (pol, tags) ->
-		  let path = sort_path src dst path in 
-		  let path_pol,tag = netkat_of_path path in 		
-		  let pol' = mk_union path_pol pol in
-		  let tags' = TagMap.add tags tag prob in
-		  (pol',tags')) in 
-	  let config' = SrcDstMap.add config (src,dst) tags in
-	  (pol',config'))
->>>>>>> c6f8386f
 
   let handler flow_hash evt =
     let flow_hash = Hashtbl.Poly.create () in 
