--- conflicted
+++ resolved
@@ -122,30 +122,6 @@
 	 if n > iterations then
 	   ()
 	 else
-<<<<<<< HEAD
-	   begin
-	     at := start !at ;
-	     let scheme' = solve topo pairs scheme in 
-	     at := stop !at ;
-	     times := push !times (get_time_in_seconds !at) ;
-	     churn := push !churn (get_churn scheme' scheme) ;	    
-	     congestion := push !congestion (get_congestion scheme' topo) ;
-	     num_paths := push !num_paths (get_num_paths scheme') ;
-
-	     time_data := add_record !time_data (solver_to_string algorithm)
-				     {iteration = n; time=(get_mean !times); time_dev=(get_standard_deviation !times); };
-	     
-	     churn_data := add_record !churn_data (solver_to_string algorithm)
-				     {iteration = n; churn=(get_mean !churn); churn_dev=(get_standard_deviation !churn); };
-
-	     congestion_data := add_record !congestion_data (solver_to_string algorithm)
-				     {iteration = n; congestion=(get_mean !congestion); congestion_dev=(get_standard_deviation !congestion); };
-
-	     num_paths_data := add_record !num_paths_data (solver_to_string algorithm)
-				     {iteration = n; num_paths=(get_mean !num_paths); num_paths_dev=(get_standard_deviation !num_paths); };
-
-
-=======
 	   begin		
 	     start at;
 	     let scheme' = solve topo demands scheme in 
@@ -162,7 +138,6 @@
 				     {iteration = n; congestion=(get_mean congestion); congestion_dev=(get_standard_deviation congestion); };
 	     add_record num_paths_data (solver_to_string algorithm)
 				     {iteration = n; num_paths=(get_mean num_paths); num_paths_dev=(get_standard_deviation num_paths); };
->>>>>>> 81628bf7
 	     inner (n+1) scheme'
 	   end
        in
@@ -172,18 +147,6 @@
   outer spec_solvers;
   
   let dir = "./expData/" in
-<<<<<<< HEAD
-  (* to_file dir "time.dat" !time_data "# solver\titer\ttime\tstddev" iter_vs_time_to_string; *)
-  (* to_file dir "churn.dat" !churn_data "# solver\titer\tchurn\tstddev" iter_vs_churn_to_string; *)
-  (* to_file dir "congestion.dat" !congestion_data "# solver\titer\tcongestion\tstddev" iter_vs_congestion_to_string; *)
-  (* to_file dir "num_paths.dat" !num_paths_data "# solver\titer\tnum_paths\tstddev" iter_vs_num_paths_to_string; *)
-
-  Printf.printf "%s" (to_string !time_data "# solver\titer\ttime\tstddev" iter_vs_time_to_string);
-  Printf.printf "%s" (to_string !churn_data "# solver\titer\tchurn\tstddev" iter_vs_churn_to_string);
-  Printf.printf "%s" (to_string !congestion_data "# solver\titer\tcongestion\tstddev" iter_vs_congestion_to_string);
-  Printf.printf "%s" (to_string !num_paths_data "# solver\titer\tnum_paths\tstddev" iter_vs_num_paths_to_string)
-=======
->>>>>>> 81628bf7
 
   to_file dir "ChurnVsIterations.dat" churn_data "# solver\titer\tchurn\tstddev" iter_vs_churn_to_string;
   to_file dir "CongestionVsIterations.dat" congestion_data "# solver\titer\tcongestion\tstddev" iter_vs_congestion_to_string;
