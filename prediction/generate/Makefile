--- conflicted
+++ resolved
@@ -1,25 +1,41 @@
 THISDIR := $(realpath .)
+
+UNAME    := $(shell uname)
 
 EXECUTABLE = generate
 
 CPPFLAGS  =
+
 INCLUDES  = \
  -I $(THISDIR)/../libpredict/include \
+
+ifeq ($(UNAME), Darwin)
+
+INCLUDES  += \
  -I /usr/local/include/opencv2 \
-<<<<<<< HEAD
  -I /usr/local/include
-=======
- -I /usr/include 
->>>>>>> 202ccacd
 
 LDFLAGS   = \
- -L /usr/lib/x86_64-linux-gnu \
- -L /usr/local/lib \
+ -L /usr/local/lib 
+
+endif
+
+ifeq ($(UNAME), Linux)
+
+INCLUDES  += \
+ -I /usr/local/include/opencv2 \
+ -I /usr/include 
+
+LDFLAGS   = \
+ -L /usr/lib/x86_64-linux-gnu 
+
+endif
+
+LDFLAGS   += \
  -lopencv_core \
  -lopencv_highgui \
  -lboost_filesystem \
  -lboost_program_options \
  -lboost_system 
 
-
 include ../Makefile.exe
