--- conflicted
+++ resolved
@@ -18,11 +18,7 @@
 
 ## Implicit Section: change the following only when necessary.
 CXX      = g++ 
-<<<<<<< HEAD
 CXXFLAGS = -g -O2 -fPIC -Wall -Wno-unused-local-typedef -std=c++11
-=======
-CXXFLAGS = -g -O2 -fPIC -std=c++11
->>>>>>> 202ccacd
 SRCDIRS  = $(shell find $(SRCDIR) -type d)
 INCDIRS  = $(shell find $(INCDIR) -type d)
 INCFLAGS = $(addprefix -I ,$(SRCDIRS)) $(addprefix -I ,$(INCDIRS)) $(INCLUDES)
