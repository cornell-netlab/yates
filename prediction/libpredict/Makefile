THISDIR := $(realpath .)

EXECUTABLE = predict

CPPFLAGS  =
INCLUDES  = \
 -I /usr/local/include/opencv2 

LDFLAGS   = \
 -L /usr/local/lib \
 -lopencv_core \
 -lopencv_highgui \
<<<<<<< HEAD
=======
 -lboost_filesystem \
 -lboost_system \
 -lboost_program_options
>>>>>>> 8d64b1af

include ../Makefile.exe
<|MERGE_RESOLUTION|>--- conflicted
+++ resolved
@@ -9,12 +9,6 @@
 LDFLAGS   = \
  -L /usr/local/lib \
  -lopencv_core \
- -lopencv_highgui \
-<<<<<<< HEAD
-=======
- -lboost_filesystem \
- -lboost_system \
- -lboost_program_options
->>>>>>> 8d64b1af
+ -lopencv_highgui
 
 include ../Makefile.exe
